--- conflicted
+++ resolved
@@ -4,11 +4,8 @@
 
 from monai.transforms import (
     CenterSpatialCropd,
-<<<<<<< HEAD
+    Decollated,
     NormalizeIntensityd,
-=======
-    Decollated,
->>>>>>> 4df580de
     RandAdjustContrastd,
     RandAffined,
     RandFlipd,
@@ -24,14 +21,6 @@
 from numpy.typing import DTypeLike
 
 
-<<<<<<< HEAD
-class NormalizeIntensityd(NormalizeIntensityd):
-    def __init__(
-        self,
-        keys: Sequence[str] | str,
-        **kwargs,
-    ):
-=======
 class Decollated(Decollated):
     def __init__(
         self,
@@ -52,7 +41,15 @@
 
 class ToDeviced(ToDeviced):
     def __init__(self, keys: Sequence[str] | str, **kwargs):
->>>>>>> 4df580de
+        super().__init__(keys=keys, **kwargs)
+
+
+class NormalizeIntensityd(NormalizeIntensityd):
+    def __init__(
+        self,
+        keys: Sequence[str] | str,
+        **kwargs,
+    ):
         super().__init__(keys=keys, **kwargs)
 
 
