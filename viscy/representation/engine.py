--- conflicted
+++ resolved
@@ -11,10 +11,6 @@
 
 from viscy.data.typing import TrackingIndex, TripletSample
 from viscy.representation.contrastive import ContrastiveEncoder
-<<<<<<< HEAD
-from viscy.representation.disentanglement_metrics import DisentanglementMetrics
-=======
->>>>>>> 7c229062
 from viscy.representation.vae import BetaVae25D, BetaVaeMonai
 from viscy.representation.vae_logging import BetaVaeLogger
 from viscy.utils.log_images import detach_sample, render_images
@@ -395,11 +391,7 @@
         self,
         architecture: Literal["monai_beta","2.5D"],
         model_config: dict = {},
-<<<<<<< HEAD
-        loss_function: nn.Module | nn.MSELoss = nn.MSELoss(reduction="mean"),
-=======
         loss_function: nn.Module | nn.MSELoss = nn.MSELoss(reduction="sum"),
->>>>>>> 7c229062
         beta: float = 1.0,
         beta_schedule: Literal["linear", "cosine", "warmup"] | None = None,
         beta_min: float = 0.1,
@@ -450,10 +442,7 @@
         self.validation_step_outputs = []
 
         self._min_beta = 1e-15
-<<<<<<< HEAD
-=======
         self._logvar_minmax = (-20,20)
->>>>>>> 7c229062
 
         # Handle different parameter names for latent dimensions
         latent_dim = None
@@ -538,22 +527,6 @@
 
 
         current_beta = self._get_current_beta()
-<<<<<<< HEAD
-        batch_size = x.size(0)
-        latent_dim = mu.size(1)  
-        normalizer = batch_size * latent_dim 
-
-        recon_loss = self.loss_function(recon_x, x)
-
-        kl_loss = (
-            -0.5
-            * current_beta
-            * torch.sum(1 + logvar - mu.pow(2) - logvar.exp())
-            / batch_size
-        )
-
-        total_loss = recon_loss + kl_loss
-=======
         batch_size = original_shape[0]
 
         # Use original input for loss computation to ensure shape consistency
@@ -571,7 +544,6 @@
         kl_loss = torch.mean(kl_loss)
 
         total_loss = recon_loss + current_beta * kl_loss
->>>>>>> 7c229062
 
         return {
             "recon_x": recon_x,
