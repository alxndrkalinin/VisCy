--- conflicted
+++ resolved
@@ -60,38 +60,11 @@
             in_channels_encoder = encoder.stem[0].out_channels
             # Remove the convolution layer of stem, but keep the layernorm.
             encoder.stem[0] = nn.Identity()
-<<<<<<< HEAD
-
-            # Save projection head separately and erase the projection head contained within the encoder.
-            projection = nn.Sequential(
-                nn.Linear(encoder.head.fc.in_features, 3 * embedding_len),
-                nn.ReLU(inplace=True),
-                nn.Linear(3 * embedding_len, embedding_len),
-            )
-
-            encoder.head.fc = nn.Identity()
-
-            intermediate_projection = None
-
-=======
->>>>>>> ee834ced
         elif "resnet" in backbone:
             # Adapt stem and projection head of resnet here.
             # replace the stem designed for RGB images with a stem designed to handle 3D multi-channel input.
             in_channels_encoder = encoder.conv1.out_channels
             encoder.conv1 = nn.Identity()
-<<<<<<< HEAD
-
-            intermediate_projection = nn.Linear(encoder.fc.in_features, 768)
-
-            projection = nn.Sequential(
-                nn.Linear(768, 3 * embedding_len),
-                nn.ReLU(inplace=True),
-                nn.Linear(3 * embedding_len, embedding_len),
-            )
-            encoder.fc = nn.Identity()
-
-=======
         # Save projection head separately and erase the projection head contained within the encoder.
         projection = nn.Sequential(
             nn.Linear(encoder.head.fc.in_features, embedding_dim),
@@ -101,7 +74,6 @@
             nn.BatchNorm1d(projection_dim),
         )
         encoder.head.fc = nn.Identity()
->>>>>>> ee834ced
         # Create a new stem that can handle 3D multi-channel input.
         self.stem = StemDepthtoChannels(
             in_channels=in_channels,
@@ -132,16 +104,5 @@
         """
         x = self.stem(x)
         embedding = self.encoder(x)
-<<<<<<< HEAD
-        embedding_reduced = self.intermediate_projection(embedding)
-        embedding_norm = F.normalize(embedding_reduced, p=2, dim=1)
-        projections = self.projection(embedding_reduced)
-        projections = F.normalize(projections, p=2, dim=1)
-        return (
-            embedding_norm,
-            projections,
-        )  # Compute the loss on projections, analyze the embeddings.
-=======
         projections = self.projection(embedding)
-        return (embedding, projections)
->>>>>>> ee834ced
+        return (embedding, projections)