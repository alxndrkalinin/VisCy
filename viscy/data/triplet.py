import logging
import os
import warnings
<<<<<<< HEAD
from collections.abc import Sequence
=======
>>>>>>> 1e5381d9
from pathlib import Path
from typing import Literal

import pandas as pd
import tensorstore as ts
import torch
from iohub.ngff import ImageArray, Position, open_ome_zarr
from monai.data.thread_buffer import ThreadDataLoader
from monai.data.utils import collate_meta_tensor
from monai.transforms import Compose, MapTransform
from torch import Tensor
from torch.utils.data import Dataset

from viscy.data.hcs import HCSDataModule, _read_norm_meta
from viscy.data.select import _filter_fovs, _filter_wells
from viscy.data.typing import DictTransform, NormMeta
from viscy.transforms import BatchedCenterSpatialCropd

_logger = logging.getLogger("lightning.pytorch")

INDEX_COLUMNS = [
    "fov_name",
    "track_id",
    "t",
    "id",
    "parent_track_id",
    "parent_id",
    "z",
    "y",
    "x",
]


def _scatter_channels(
    channel_names: list[str], patch: Tensor, norm_meta: NormMeta | None
) -> dict[str, Tensor | NormMeta] | dict[str, Tensor]:
    channels = {
        name: patch[:, c : c + 1]
        for name, c in zip(channel_names, range(patch.shape[1]))
    }
    if norm_meta is not None:
        channels["norm_meta"] = collate_meta_tensor(norm_meta)
    return channels


def _gather_channels(
    patch_channels: dict[str, Tensor | NormMeta],
) -> list[Tensor]:
    patch_channels.pop("norm_meta", None)
    return torch.cat(list(patch_channels.values()), dim=1)


def _transform_channel_wise(
    transform: DictTransform,
    channel_names: list[str],
    patch: Tensor,
    norm_meta: NormMeta | None,
) -> list[Tensor]:
    scattered_channels = _scatter_channels(channel_names, patch, norm_meta)
    transformed_channels = transform(scattered_channels)
    return _gather_channels(transformed_channels)


class TripletDataset(Dataset):
    """Dataset for triplet sampling of tracked cells.

    Generates anchor, positive, and negative triplets from tracked cell
    patches for contrastive learning. Supports temporal sampling with
    configurable time intervals.

    Parameters
    ----------
    positions : list[Position]
        OME-Zarr images with consistent channel order
    tracks_tables : list[pd.DataFrame]
        Data frames containing ultrack results
    channel_names : list[str]
        Input channel names
    initial_yx_patch_size : tuple[int, int]
        YX size of the initially sampled image patch before augmentation
    z_range : slice
        Range of Z-slices
    anchor_transform : DictTransform | None, optional
        Transforms applied to the anchor sample, by default None
    positive_transform : DictTransform | None, optional
        Transforms applied to the positve sample, by default None
    negative_transform : DictTransform | None, optional
        Transforms applied to the negative sample, by default None
    fit : bool, optional
        Fitting mode in which the full triplet will be sampled,
        only sample anchor if ``False``, by default True
    predict_cells : bool, optional
        Only predict on selected cells, by default False
    include_fov_names : list[str] | None, optional
        Only predict on selected FOVs, by default None
    include_track_ids : list[int] | None, optional
        Only predict on selected track IDs, by default None
    time_interval : Literal["any"] | int, optional
        Future time interval to sample positive and anchor from,
        by default "any"
        (sample negative from another track any time point
        and use the augmented anchor patch as positive)
    return_negative : bool, optional
        Whether to return the negative sample during the fit stage
        (can be set to False when using a loss function like NT-Xent),
        by default True
    """

    def __init__(
        self,
        positions: list[Position],
        tracks_tables: list[pd.DataFrame],
        channel_names: list[str],
        initial_yx_patch_size: tuple[int, int],
        z_range: slice,
        fit: bool = True,
        predict_cells: bool = False,
        include_fov_names: list[str] | None = None,
        include_track_ids: list[int] | None = None,
        time_interval: Literal["any"] | int = "any",
        return_negative: bool = True,
        cache_pool_bytes: int = 0,
    ) -> None:
        """Dataset for triplet sampling of cells based on tracking.

        Parameters
        ----------
        positions : list[Position]
            OME-Zarr images with consistent channel order
        tracks_tables : list[pd.DataFrame]
            Data frames containing ultrack results
        channel_names : list[str]
            Input channel names
        initial_yx_patch_size : tuple[int, int]
            YX size of the initially sampled image patch
        z_range : slice
            Range of Z-slices
        fit : bool, optional
            Fitting mode in which the full triplet will be sampled,
            only sample anchor if ``False``, by default True
        predict_cells : bool, optional
            Only predict on selected cells, by default False
        include_fov_names : list[str] | None, optional
            Only predict on selected FOVs, by default None
        include_track_ids : list[int] | None, optional
            Only predict on selected track IDs, by default None
        time_interval : Literal["any"] | int, optional
            Future time interval to sample positive and anchor from,
            by default "any"
            (sample negative from another track any time point
            and use the augmented anchor patch as positive)
        return_negative : bool, optional
            Whether to return the negative sample during the fit stage
            (can be set to False when using a loss function like NT-Xent),
            by default True
        cache_pool_bytes : int, optional
            Size of the tensorstore cache pool in bytes, by default 0
        """
        self.positions = positions
        self.channel_names = channel_names
        self.channel_indices = [
            positions[0].get_channel_index(ch) for ch in channel_names
        ]
        self.z_range = z_range
        self.fit = fit
        self.yx_patch_size = initial_yx_patch_size
        self.predict_cells = predict_cells
        self.include_fov_names = include_fov_names or []
        self.include_track_ids = include_track_ids or []
        self.time_interval = time_interval
        self.tracks = self._filter_tracks(tracks_tables)
        self.tracks = (
            self._specific_cells(self.tracks) if self.predict_cells else self.tracks
        )
        self.valid_anchors = self._filter_anchors(self.tracks)
        self.return_negative = return_negative
        self._setup_tensorstore_context(cache_pool_bytes)

    def _setup_tensorstore_context(self, cache_pool_bytes: int):
        """Configure tensorstore context with CPU limits based on SLURM environment."""
        cpus_per_task = os.environ.get("SLURM_CPUS_PER_TASK")
        if cpus_per_task is not None:
            cpus_per_task = int(cpus_per_task)
        else:
            cpus_per_task = os.cpu_count() or 4
        self.tensorstore_context = ts.Context(
            {
                "data_copy_concurrency": {"limit": cpus_per_task},
                "cache_pool": {"total_bytes_limit": cache_pool_bytes},
            }
        )
        self._tensorstores = {}

    def _get_tensorstore(self, position: Position) -> ts.TensorStore:
        """Get cached tensorstore object or create and cache new one."""
        fov_name = position.zgroup.name
        if fov_name not in self._tensorstores:
            self._tensorstores[fov_name] = position["0"].tensorstore(
                context=self.tensorstore_context,
                # assume immutable data to reduce metadata access
                recheck_cached_data="open",
            )
        return self._tensorstores[fov_name]

    def _filter_tracks(self, tracks_tables: list[pd.DataFrame]) -> pd.DataFrame:
<<<<<<< HEAD
        """

        Exclude tracks that are too close to the border or do not have the next time point.
=======
        """Exclude tracks that are too close to the border
        or do not have the next time point.
>>>>>>> 1e5381d9

        Parameters
        ----------
        tracks_tables : list[pd.DataFrame]
            List of tracks_tables returned by
            TripletDataModule._align_tracks_tables_with_positions

        Returns
        -------
        pd.DataFrame
            Filtered tracks table
        """
        filtered_tracks = []
        y_exclude, x_exclude = (self.yx_patch_size[0] // 2, self.yx_patch_size[1] // 2)
        for pos, tracks in zip(self.positions, tracks_tables, strict=True):
            tracks["position"] = [pos] * len(tracks)
            tracks["fov_name"] = pos.zgroup.name
            tracks["global_track_id"] = tracks["fov_name"].str.cat(
                tracks["track_id"].astype(str), sep="_"
            )
            image: ImageArray = pos["0"]
            if self.z_range.stop > image.slices:
                raise ValueError(
                    f"Z range {self.z_range} exceeds image with Z={image.slices}"
                )
            y_range = (y_exclude, image.height - y_exclude)
            x_range = (x_exclude, image.width - x_exclude)
            # FIXME: Check if future time points are available after interval
            filtered_tracks.append(
                tracks[
                    tracks["y"].between(*y_range, inclusive="neither")
                    & tracks["x"].between(*x_range, inclusive="neither")
                ]
            )
        return pd.concat(filtered_tracks).reset_index(drop=True)

    def _filter_anchors(self, tracks: pd.DataFrame) -> pd.DataFrame:
        """Ensure that anchors have the next time point after a time interval."""
        if self.time_interval == "any" or not self.fit:
            return tracks
        return pd.concat(
            [
                track[(track["t"] + self.time_interval).isin(track["t"])]
                for (_, track) in tracks.groupby("global_track_id")
            ]
        )

    def _specific_cells(self, tracks: pd.DataFrame) -> pd.DataFrame:
        specific_tracks = pd.DataFrame()
        print(self.include_fov_names)
        print(self.include_track_ids)
        for fov_name, track_id in zip(self.include_fov_names, self.include_track_ids):
            filtered_tracks = tracks[
                (tracks["fov_name"] == fov_name) & (tracks["track_id"] == track_id)
            ]
            specific_tracks = pd.concat([specific_tracks, filtered_tracks])
        return specific_tracks.reset_index(drop=True)

    def __len__(self) -> int:
        """Return number of valid anchor samples."""
        return len(self.valid_anchors)

    def _sample_positives(self, anchor_rows: pd.DataFrame) -> pd.DataFrame:
        """Select a positive sample from the same track in the next time point."""
        query = anchor_rows[["global_track_id", "t"]].copy()
        query["t"] += self.time_interval
        return query.merge(self.tracks, on=["global_track_id", "t"], how="inner")

    def _sample_negative(self, anchor_row: pd.Series) -> pd.Series:
        """Select a negative sample from a different track.

        Selects from the next time point if an interval is specified,
        otherwise from any random time point.

        Parameters
        ----------
        anchor_row : pd.Series
            Row containing anchor cell information.

        Returns
        -------
        pd.Series
            Row containing negative sample information.
        """
        if self.time_interval == "any":
            tracks = self.tracks
        else:
            tracks = self.tracks[
                self.tracks["t"] == anchor_row["t"] + self.time_interval
            ]
        candidates: pd.DataFrame = tracks[
            (tracks["global_track_id"] != anchor_row["global_track_id"])
        ]
        # NOTE: Random sampling
        # this is to avoid combinatorial length growth at fitting time
        # since each cell can pair with any other cell
        # (3e4 instances will make 1e9 pairs)
        # reproducibility relies on setting a global seed for numpy
        return candidates.sample(n=1).iloc[0]

    def _sample_negatives(self, anchor_rows: pd.DataFrame) -> pd.DataFrame:
        negative_samples = [
            self._sample_negative(row) for _, row in anchor_rows.iterrows()
        ]
        return pd.DataFrame(negative_samples).reset_index(drop=True)

    def _slice_patch(
        self, track_row: pd.Series
    ) -> tuple[ts.TensorStore, NormMeta | None]:
        position: Position = track_row["position"]

        # Get cached tensorstore object using FOV name
        image = self._get_tensorstore(position)

        time = track_row["t"]
        y_center = track_row["y"]
        x_center = track_row["x"]
        y_half, x_half = (d // 2 for d in self.yx_patch_size)
        patch = image.oindex[
            time,
            [int(i) for i in self.channel_indices],
            self.z_range,
            slice(y_center - y_half, y_center + y_half),
            slice(x_center - x_half, x_center + x_half),
        ]
        return patch, _read_norm_meta(position)

    def _slice_patches(self, track_rows: pd.DataFrame):
        patches = []
        norms = []
        for _, row in track_rows.iterrows():
            patch, norm = self._slice_patch(row)
            patches.append(patch)
            norms.append(norm)
        results = ts.stack([p.translate_to[0] for p in patches]).read().result()
        return torch.from_numpy(results), norms

    def __getitems__(self, indices: list[int]) -> dict[str, torch.Tensor]:
<<<<<<< HEAD
        """Get batched triplet samples for efficient data loading."""
=======
>>>>>>> 1e5381d9
        anchor_rows = self.valid_anchors.iloc[indices]
        anchor_patches, anchor_norms = self._slice_patches(anchor_rows)
        sample = {"anchor": anchor_patches, "anchor_norm_meta": anchor_norms}
        if self.fit:
            if self.time_interval == "any":
                positive_patches = anchor_patches.clone()
                positive_norms = anchor_norms
            else:
                positive_rows = self._sample_positives(anchor_rows)
                positive_patches, positive_norms = self._slice_patches(positive_rows)

            sample["positive"] = positive_patches
            sample["positive_norm_meta"] = positive_norms
            if self.return_negative:
                negative_rows = self._sample_negatives(anchor_rows)
                negative_patches, negative_norms = self._slice_patches(negative_rows)
                sample["negative"] = negative_patches
                sample["negative_norm_meta"] = negative_norms
        else:
            indices_list = []
            for _, anchor_row in anchor_rows.iterrows():
                index_dict = {}
                for col in INDEX_COLUMNS:
                    if col in anchor_row.index:
                        index_dict[col] = anchor_row[col]
                    elif col not in ["y", "x", "z"]:
                        raise KeyError(f"Required column '{col}' not found in data")
                indices_list.append(index_dict)
            sample["index"] = indices_list

        return sample


class TripletDataModule(HCSDataModule):
    """Lightning data module for triplet sampling from tracked cells.

    Provides train, validation, and prediction dataloaders for contrastive
    learning on cell tracking data. Supports configurable time intervals
    and spatial patch sampling.

    Parameters
    ----------
    data_path : str | Path
        Image dataset path
    tracks_path : str | Path
        Tracks labels dataset path
    source_channel : str | Sequence[str]
        List of input channel names
    z_range : tuple[int, int]
        Range of valid z-slices
    initial_yx_patch_size : tuple[int, int], optional
        XY size of the initially sampled image patch, by default (512, 512)
    final_yx_patch_size : tuple[int, int], optional
        Output patch size, by default (224, 224)
    split_ratio : float, optional
        Ratio of training samples, by default 0.8
    batch_size : int, optional
        Batch size, by default 16
    num_workers : int, optional
        Number of data-loading workers, by default 8
    normalizations : list[MapTransform], optional
        Normalization transforms, by default []
    augmentations : list[MapTransform], optional
        Augmentation transforms, by default []
    caching : bool, optional
        Whether to cache the dataset, by default False
    fit_include_wells : list[str], optional
        Only include these wells for fitting, by default None
    fit_exclude_fovs : list[str], optional
        Exclude these FOVs for fitting, by default None
    predict_cells : bool, optional
        Only predict for selected cells, by default False
    include_fov_names : list[str] | None, optional
        Only predict for selected FOVs, by default None
    include_track_ids : list[int] | None, optional
        Only predict for selected tracks, by default None
    time_interval : Literal["any"] | int, optional
        Future time interval to sample positive and anchor from,
        "any" means sampling negative from another track any time point
        and using the augmented anchor patch as positive), by default "any"
    return_negative : bool, optional
        Whether to return the negative sample during the fit stage
        (can be set to False when using a loss function like NT-Xent),
        by default True
    persistent_workers : bool, optional
        Whether to keep worker processes alive between iterations, by default False
    prefetch_factor : int | None, optional
        Number of batches loaded in advance by each worker, by default None
    pin_memory : bool, optional
        Whether to pin memory in CPU for faster GPU transfer, by default False
    z_window_size : int, optional
        Size of the final Z window, by default None (inferred from z_range)
    """

    def __init__(
        self,
        data_path: str | Path,
        tracks_path: str | Path,
        source_channel: str | Sequence[str],
        z_range: tuple[int, int],
        initial_yx_patch_size: tuple[int, int] = (512, 512),
        final_yx_patch_size: tuple[int, int] = (224, 224),
        split_ratio: float = 0.8,
        batch_size: int = 16,
        num_workers: int = 1,
        normalizations: list[MapTransform] = [],
        augmentations: list[MapTransform] = [],
        caching: bool = False,
        fit_include_wells: list[str] | None = None,
        fit_exclude_fovs: list[str] | None = None,
        predict_cells: bool = False,
        include_fov_names: list[str] | None = None,
        include_track_ids: list[int] | None = None,
        time_interval: Literal["any"] | int = "any",
        return_negative: bool = True,
        persistent_workers: bool = False,
        prefetch_factor: int | None = None,
        pin_memory: bool = False,
        z_window_size: int | None = None,
        cache_pool_bytes: int = 0,
    ):
        """Lightning data module for triplet sampling of patches.

        Parameters
        ----------
        data_path : str
            Image dataset path
        tracks_path : str
            Tracks labels dataset path
        source_channel : str | Sequence[str]
            List of input channel names
        z_range : tuple[int, int]
            Range of valid z-slices
        initial_yx_patch_size : tuple[int, int], optional
            XY size of the initially sampled image patch, by default (512, 512)
        final_yx_patch_size : tuple[int, int], optional
            Output patch size, by default (224, 224)
        split_ratio : float, optional
            Ratio of training samples, by default 0.8
        batch_size : int, optional
            Batch size, by default 16
        num_workers : int, optional
            Number of thread workers.
            Set to 0 to disable threading. Using more than 1 is not recommended.
            by default 1
        normalizations : list[MapTransform], optional
            Normalization transforms, by default []
        augmentations : list[MapTransform], optional
            Augmentation transforms, by default []
        caching : bool, optional
            Whether to cache the dataset, by default False
        fit_include_wells : list[str], optional
            Only include these wells for fitting, by default None
        fit_exclude_fovs : list[str], optional
            Exclude these FOVs for fitting, by default None
        predict_cells : bool, optional
            Only predict for selected cells, by default False
        include_fov_names : list[str] | None, optional
            Only predict for selected FOVs, by default None
        include_track_ids : list[int] | None, optional
            Only predict for selected tracks, by default None
        time_interval : Literal["any"] | int, optional
            Future time interval to sample positive and anchor from,
            "any" means sampling negative from another track any time point
            and using the augmented anchor patch as positive), by default "any"
        return_negative : bool, optional
            Whether to return the negative sample during the fit stage
            (can be set to False when using a loss function like NT-Xent),
            by default True
        persistent_workers : bool, optional
            Whether to keep worker processes alive between iterations, by default False
        prefetch_factor : int | None, optional
            Number of batches loaded in advance by each worker, by default None
        pin_memory : bool, optional
            Whether to pin memory in CPU for faster GPU transfer, by default False
        z_window_size : int, optional
            Size of the final Z window, by default None (inferred from z_range)
        cache_pool_bytes : int, optional
            Size of the per-process tensorstore cache pool in bytes, by default 0
        """
        if num_workers > 1:
            warnings.warn(
                "Using more than 1 thread worker will likely degrade performance."
            )
        super().__init__(
            data_path=data_path,
            source_channel=source_channel,
            target_channel=[],
            z_window_size=z_window_size or z_range[1] - z_range[0],
            split_ratio=split_ratio,
            batch_size=batch_size,
            num_workers=num_workers,
            target_2d=False,
            yx_patch_size=final_yx_patch_size,
            normalizations=normalizations,
            augmentations=augmentations,
            caching=caching,
            persistent_workers=persistent_workers,
            prefetch_factor=prefetch_factor,
            pin_memory=pin_memory,
        )
        self.z_range = slice(*z_range)
        self.tracks_path = Path(tracks_path)
        self.initial_yx_patch_size = initial_yx_patch_size
        self._include_wells = fit_include_wells
        self._exclude_fovs = fit_exclude_fovs
        self.predict_cells = predict_cells
        self.include_fov_names = include_fov_names
        self.include_track_ids = include_track_ids
        self.time_interval = time_interval
        self.return_negative = return_negative
        self._cache_pool_bytes = cache_pool_bytes
        self._augmentation_transform = Compose(
            self.normalizations + self.augmentations + [self._final_crop()]
        )
        self._no_augmentation_transform = Compose(
            self.normalizations + [self._final_crop()]
        )

    def _align_tracks_tables_with_positions(
        self,
    ) -> tuple[list[Position], list[pd.DataFrame]]:
        """Parse positions in ome-zarr store containing tracking information.

        Assembles tracks tables for each position by matching position names
        with corresponding CSV files in the tracks directory.

        Returns
        -------
        tuple[list[Position], list[pd.DataFrame]]
            List of positions and list of tracks tables for each position.
        """
        positions = []
        tracks_tables = []
        images_plate = open_ome_zarr(self.data_path)
        for well in _filter_wells(images_plate, include_wells=self._include_wells):
            for fov in _filter_fovs(well, exclude_fovs=self._exclude_fovs):
                positions.append(fov)
                tracks_df = pd.read_csv(
                    next((self.tracks_path / fov.zgroup.name.strip("/")).glob("*.csv"))
                ).astype(int)
                tracks_tables.append(tracks_df)

        return positions, tracks_tables

    @property
    def _base_dataset_settings(self) -> dict:
        return {
            "channel_names": self.source_channel,
            "z_range": self.z_range,
            "time_interval": self.time_interval,
            "cache_pool_bytes": self._cache_pool_bytes,
        }

    def _setup_fit(self, dataset_settings: dict):
        positions, tracks_tables = self._align_tracks_tables_with_positions()
        shuffled_indices = self._set_fit_global_state(len(positions))
        positions = [positions[i] for i in shuffled_indices]
        tracks_tables = [tracks_tables[i] for i in shuffled_indices]

        num_train_fovs = int(len(positions) * self.split_ratio)
        train_positions = positions[:num_train_fovs]
        val_positions = positions[num_train_fovs:]
        train_tracks_tables = tracks_tables[:num_train_fovs]
        val_tracks_tables = tracks_tables[num_train_fovs:]
        _logger.debug(f"Number of training FOVs: {len(train_positions)}")
        _logger.debug(f"Number of validation FOVs: {len(val_positions)}")
        self.train_dataset = TripletDataset(
            positions=train_positions,
            tracks_tables=train_tracks_tables,
            initial_yx_patch_size=self.initial_yx_patch_size,
            fit=True,
            return_negative=self.return_negative,
            **dataset_settings,
        )
        self.val_dataset = TripletDataset(
            positions=val_positions,
            tracks_tables=val_tracks_tables,
            initial_yx_patch_size=self.initial_yx_patch_size,
            fit=True,
            return_negative=self.return_negative,
            **dataset_settings,
        )

    def _setup_predict(self, dataset_settings: dict):
        self._set_predict_global_state()
        positions, tracks_tables = self._align_tracks_tables_with_positions()
        self.predict_dataset = TripletDataset(
            positions=positions,
            tracks_tables=tracks_tables,
            initial_yx_patch_size=self.initial_yx_patch_size,
            fit=False,
            predict_cells=self.predict_cells,
            include_fov_names=self.include_fov_names,
            include_track_ids=self.include_track_ids,
            **dataset_settings,
        )

    def _setup_test(self, *args, **kwargs):
        raise NotImplementedError("Self-supervised model does not support testing")

    def train_dataloader(self) -> ThreadDataLoader:
        """Create training data loader for triplet sampling.

        Returns
        -------
        ThreadDataLoader
            Training data loader with shuffling and thread workers.
        """
        return ThreadDataLoader(
            self.train_dataset,
            use_thread_workers=True,
            batch_size=self.batch_size,
            num_workers=self.num_workers,
            shuffle=True,
            prefetch_factor=self.prefetch_factor if self.num_workers else None,
            persistent_workers=self.persistent_workers,
            drop_last=True,
            pin_memory=self.pin_memory,
            collate_fn=lambda x: x,
        )

    def val_dataloader(self) -> ThreadDataLoader:
        """Create validation data loader for triplet sampling.

        Returns
        -------
        ThreadDataLoader
            Validation data loader without shuffling.
        """
        return ThreadDataLoader(
            self.val_dataset,
            use_thread_workers=True,
            batch_size=self.batch_size,
            num_workers=self.num_workers,
            shuffle=False,
            prefetch_factor=self.prefetch_factor if self.num_workers else None,
            persistent_workers=self.persistent_workers,
            drop_last=False,
            pin_memory=self.pin_memory,
            collate_fn=lambda x: x,
        )

    def predict_dataloader(self) -> ThreadDataLoader:
        """Create prediction data loader for cell embedding extraction.

        Returns
        -------
        ThreadDataLoader
            Prediction data loader for anchor-only sampling.
        """
        return ThreadDataLoader(
            self.predict_dataset,
            use_thread_workers=True,
            batch_size=self.batch_size,
            num_workers=self.num_workers,
            shuffle=False,
            prefetch_factor=self.prefetch_factor if self.num_workers else None,
            persistent_workers=self.persistent_workers,
            drop_last=False,
            pin_memory=self.pin_memory,
            collate_fn=lambda x: x,
        )

    def _final_crop(self) -> BatchedCenterSpatialCropd:
        """Setup final cropping: center crop to the target size."""
        return BatchedCenterSpatialCropd(
            keys=self.source_channel,
            roi_size=(
                self.z_window_size,
                self.yx_patch_size[0],
                self.yx_patch_size[1],
            ),
        )

    def _find_transform(self, key: str):
        if self.trainer:
            if self.trainer.predicting:
                return self._no_augmentation_transform
        # NOTE: for backwards compatibility
        if key == "anchor" and self.time_interval in ("any", 0):
            return self._no_augmentation_transform
        return self._augmentation_transform

    def on_after_batch_transfer(self, batch, dataloader_idx: int):
        """Apply transforms after transferring to device."""
        if isinstance(batch, Tensor):
            # example array
            return batch
        for key in ["anchor", "positive", "negative"]:
            if key in batch:
                norm_meta_key = f"{key}_norm_meta"
                norm_meta = batch.get(norm_meta_key)
                transformed_patches = _transform_channel_wise(
                    transform=self._find_transform(key),
                    channel_names=self.source_channel,
                    patch=batch[key],
                    norm_meta=norm_meta,
                )
                batch[key] = transformed_patches
                if norm_meta_key in batch:
                    del batch[norm_meta_key]

        return batch<|MERGE_RESOLUTION|>--- conflicted
+++ resolved
@@ -1,10 +1,7 @@
 import logging
 import os
 import warnings
-<<<<<<< HEAD
 from collections.abc import Sequence
-=======
->>>>>>> 1e5381d9
 from pathlib import Path
 from typing import Literal
 
@@ -210,14 +207,8 @@
         return self._tensorstores[fov_name]
 
     def _filter_tracks(self, tracks_tables: list[pd.DataFrame]) -> pd.DataFrame:
-<<<<<<< HEAD
-        """
-
-        Exclude tracks that are too close to the border or do not have the next time point.
-=======
         """Exclude tracks that are too close to the border
         or do not have the next time point.
->>>>>>> 1e5381d9
 
         Parameters
         ----------
@@ -356,10 +347,7 @@
         return torch.from_numpy(results), norms
 
     def __getitems__(self, indices: list[int]) -> dict[str, torch.Tensor]:
-<<<<<<< HEAD
         """Get batched triplet samples for efficient data loading."""
-=======
->>>>>>> 1e5381d9
         anchor_rows = self.valid_anchors.iloc[indices]
         anchor_patches, anchor_norms = self._slice_patches(anchor_rows)
         sample = {"anchor": anchor_patches, "anchor_norm_meta": anchor_norms}
