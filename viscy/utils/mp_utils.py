--- conflicted
+++ resolved
@@ -322,76 +322,4 @@
         "median": float(np.nanmedian(sample_values)),
         "iqr": float(scipy.stats.iqr(sample_values)),
     }
-<<<<<<< HEAD
-    return meta_row
-
-
-def mp_sample_im_pixels(
-    fn_args: list[tuple[Any, ...]], workers: int
-) -> list[list[Any]]:
-    """Read and compute statistics of images with multiprocessing.
-
-    Parameters
-    ----------
-    fn_args : list[tuple[Any, ...]]
-        List with tuples of function arguments.
-    workers : int
-        Max number of workers.
-
-    Returns
-    -------
-    list[list[Any]]
-        List of paths and corresponding returned df from get_im_stats.
-    """
-    with ProcessPoolExecutor(workers) as ex:
-        # can't use map directly as it works only with single arg functions
-        res = ex.map(sample_im_pixels, *zip(*fn_args))
-    return list(map(list, zip(*list(res))))
-
-
-def sample_im_pixels(
-    position: ngff.Position,
-    grid_spacing: int,
-    channel: int,
-) -> tuple[ngff.Position, NDArray]:
-    # TODO move out of mp utils into normalization utils
-    """Read and compute statistics of images for each point in a grid.
-
-    Grid spacing determines distance in pixels between grid points
-    for rows and cols. By default, samples from every time position and every z-depth,
-    and assumes that the data in the zarr store is stored in [T,C,Z,Y,X] format,
-    for time, channel, z, y, x.
-
-    Parameters
-    ----------
-    position : ngff.Position
-        NGFF position node object.
-    grid_spacing : int
-        Spacing of sampling grid in x and y.
-    channel : int
-        Channel to sample from.
-
-    Returns
-    -------
-    tuple[ngff.Position, NDArray]
-        Position and array with intensity data for each grid point.
-    """
-    image_zarr = position.data
-
-    all_sample_values = []
-    all_time_indices = list(range(image_zarr.shape[0]))
-    all_z_indices = list(range(image_zarr.shape[2]))
-
-    for time_index in all_time_indices:
-        for z_index in all_z_indices:
-            image_slice = image_zarr[time_index, channel, z_index, :, :]
-            _, _, sample_values = image_utils.grid_sample_pixel_values(
-                image_slice, grid_spacing
-            )
-            all_sample_values.append(sample_values)
-    sample_values = np.stack(all_sample_values, 0).flatten()
-
-    return position, sample_values
-=======
-    return meta_row
->>>>>>> 4df580de
+    return meta_row