"""Metadata utilities for dataset analysis and normalization statistics."""

import os
import sys
from pathlib import Path

import iohub.ngff as ngff
import numpy as np
import pandas as pd
<<<<<<< HEAD
from numpy.typing import NDArray
=======
import tensorstore
from tqdm import tqdm
>>>>>>> 4df580de

from viscy.utils.mp_utils import get_val_stats


def write_meta_field(position: ngff.Position, metadata, field_name, subfield_name):
    """Write metadata to position's plate-level or FOV level .zattrs metadata.

    Write metadata to position's plate-level or FOV level .zattrs metadata by either
    creating a new field (field_name) according to metadata, or updating the metadata
    to an existing field if found, or concatenating the metadata from different channels.

    Assumes that the zarr store group given follows the OME-NGFF HCS
    format as specified here: https://ngff.openmicroscopy.org/latest/#hcs-layout

    Warning: Dangerous. Writing metadata fields above the image-level of
    an HCS hierarchy can break HCS compatibility.

    Parameters
    ----------
    position : ngff.Position
        NGFF position node object.
    metadata : dict
        Metadata dictionary to write to JSON .zattrs.
    field_name : str
        Name of the main metadata field.
    subfield_name : str
        Name of subfield inside the main field (values for different channels).
    """
    if field_name in position.zattrs:
        if subfield_name in position.zattrs[field_name]:
            position.zattrs[field_name][subfield_name].update(metadata)
        else:
            D1 = position.zattrs[field_name]
            field_metadata = {
                subfield_name: metadata,
            }
            # position.zattrs[field_name][subfield_name] = metadata
            position.zattrs[field_name] = {**D1, **field_metadata}
    else:
        field_metadata = {
            subfield_name: metadata,
        }
        position.zattrs[field_name] = field_metadata


def _grid_sample(
    position: ngff.Position, grid_spacing: int, channel_index: int, num_workers: int
):
    return (
        position["0"]
        .tensorstore(
            context=tensorstore.Context(
                {"data_copy_concurrency": {"limit": num_workers}}
            )
        )[:, channel_index, :, ::grid_spacing, ::grid_spacing]
        .read()
        .result()
    )


def generate_normalization_metadata(
<<<<<<< HEAD
    zarr_dir: str | Path,
    num_workers: int = 4,
    channel_ids: list[int] | int = -1,
    grid_spacing: int = 32,
=======
    zarr_dir, num_workers=4, channel_ids=-1, grid_spacing=32
>>>>>>> 4df580de
):
    """Generate pixel intensity metadata for on-the-fly normalization.

    Generate pixel intensity metadata to be later used in on-the-fly normalization
    during training and inference. Sampling is used for efficient estimation of median
    and interquartile range for intensity values on both a dataset and field-of-view
    level.

    Normalization values are recorded in the image-level metadata in the corresponding
    position of each zarr_dir store. Format of metadata is as follows:
    {
        channel_idx : {
            dataset_statistics: dataset level normalization values (positive float),
            fov_statistics: field-of-view level normalization values (positive float)
        }
    }

    Warning: Dangerous. Writing metadata fields above the image-level of
    an HCS hierarchy can break HCS compatibility.

    Parameters
    ----------
    zarr_dir : str
        Path to zarr store directory containing dataset.
    num_workers : int, optional
        Number of CPU workers for multiprocessing, by default 4.
    channel_ids : list[int] | int, optional
        Indices of channels to process in dataset arrays, by default -1 (all channels).
    grid_spacing : int, optional
        Distance between points in sampling grid, by default 32.
    """
    plate = ngff.open_ome_zarr(zarr_dir, mode="r+")
    position_map = list(plate.positions())

    # Prepare parameters for multiprocessing
    zarr_dir_path = os.path.dirname(os.path.dirname(zarr_dir))

    # Get channels to process
    if channel_ids == -1:
        # Get channel IDs from first position
        first_position = position_map[0][1]
        first_images = list(first_position.images())
        first_image = first_images[0][1]
        # shape is (t, c, z, y, x)
        channel_ids = list(range(first_image.data.shape[1]))

    if isinstance(channel_ids, int):
        channel_ids = [channel_ids]

<<<<<<< HEAD
    # Prepare parameters for each position and channel
    params_list = []
    for position_idx, (position_key, position) in enumerate(position_map):
        for channel_id in channel_ids:
            params = {
                "zarr_dir": zarr_dir,
                "position_key": position_key,
                "channel_id": channel_id,
                "grid_spacing": grid_spacing,
            }
            params_list.append(params)

    # Use multiprocessing to compute normalization statistics
    progress_bar = show_progress_bar()
    if num_workers > 1:
        with mp_utils.get_context("spawn").Pool(num_workers) as pool:
            results = pool.map(mp_utils.normalize_meta_worker, params_list)
            progress_bar.update(len(params_list))
    else:
        results = []
        for params in params_list:
            result = mp_utils.normalize_meta_worker(params)
            results.append(result)
            progress_bar.update(1)

    progress_bar.close()

    # Aggregate results and write to metadata
    all_dataset_stats = {}
    for result in results:
        if result is not None:
            position_key, channel_id, dataset_stats, fov_stats = result

            if channel_id not in all_dataset_stats:
                all_dataset_stats[channel_id] = []
            all_dataset_stats[channel_id].append(dataset_stats)

    # Calculate dataset-level statistics
    final_dataset_stats = {}
    for channel_id, stats_list in all_dataset_stats.items():
        if stats_list:
            # Aggregate median and IQR across all positions
            medians = [stats["median"] for stats in stats_list if "median" in stats]
            iqrs = [stats["iqr"] for stats in stats_list if "iqr" in stats]

            if medians and iqrs:
                final_dataset_stats[channel_id] = {
                    "median": np.median(medians),
                    "iqr": np.median(iqrs),
                }

    # Write metadata to each position
    for result in results:
        if result is not None:
            position_key, channel_id, dataset_stats, fov_stats = result

            # Get position object
            position = dict(plate.positions())[position_key]

            # Prepare metadata
            metadata = {
                "dataset_statistics": final_dataset_stats.get(channel_id, {}),
                "fov_statistics": fov_stats,
            }

            # Write metadata
            write_meta_field(
                position=position,
                metadata=metadata,
=======
    # get arguments for multiprocessed grid sampling
    mp_grid_sampler_args = []
    for _, position in position_map:
        mp_grid_sampler_args.append([position, grid_spacing])

    # sample values and use them to get normalization statistics
    for i, channel_index in enumerate(channel_ids):
        print(f"Sampling channel index {channel_index} ({i + 1}/{len(channel_ids)})")

        channel_name = plate.channel_names[channel_index]
        dataset_sample_values = []
        position_and_statistics = []

        for _, pos in tqdm(position_map, desc="Positions"):
            samples = _grid_sample(pos, grid_spacing, channel_index, num_workers)
            dataset_sample_values.append(samples)
            fov_level_statistics = {"fov_statistics": get_val_stats(samples)}
            position_and_statistics.append((pos, fov_level_statistics))

        dataset_statistics = {
            "dataset_statistics": get_val_stats(np.stack(dataset_sample_values)),
        }
        write_meta_field(
            position=plate,
            metadata=dataset_statistics,
            field_name="normalization",
            subfield_name=channel_name,
        )

        for pos, position_statistics in position_and_statistics:
            write_meta_field(
                position=pos,
                metadata=dataset_statistics | position_statistics,
>>>>>>> 4df580de
                field_name="normalization",
                subfield_name=str(channel_id),
            )
<<<<<<< HEAD
=======

    plate.close()
>>>>>>> 4df580de

    print(f"Generated normalization metadata for {len(channel_ids)} channels")
    print(f"Dataset-level statistics: {final_dataset_stats}")


def compute_normalization_stats(
    image_data: NDArray, grid_spacing: int = 32
) -> dict[str, float]:
    """Compute normalization statistics from image data using grid sampling.

    Parameters
    ----------
    image_data : np.ndarray
        3D or 4D image array of shape (z, y, x) or (t, z, y, x).
    grid_spacing : int, optional
        Spacing between grid points for sampling, by default 32.

    Returns
    -------
    dict[str, float]
        Dictionary with median and IQR statistics for normalization.
    """
    # Handle different input shapes
    if image_data.ndim == 4:
        # Assume (t, z, y, x) and take first timepoint
        image_data = image_data[0]

    if image_data.ndim == 3:
        # Assume (z, y, x) and use middle z-slice if available
        if image_data.shape[0] > 1:
            z_mid = image_data.shape[0] // 2
            image_data = image_data[z_mid]
        else:
            image_data = image_data[0]

    # Now image_data should be 2D (y, x)
    if image_data.ndim != 2:
        raise ValueError(f"Expected 2D image after processing, got {image_data.ndim}D")

    # Create sampling grid
    y_indices = np.arange(0, image_data.shape[0], grid_spacing)
    x_indices = np.arange(0, image_data.shape[1], grid_spacing)

    # Sample values at grid points
    sampled_values = image_data[np.ix_(y_indices, x_indices)].flatten()

    # Remove any NaN or infinite values
    sampled_values = sampled_values[np.isfinite(sampled_values)]

    if len(sampled_values) == 0:
        return {"median": 0.0, "iqr": 1.0}

    # Compute statistics
    median = np.median(sampled_values)
    q25 = np.percentile(sampled_values, 25)
    q75 = np.percentile(sampled_values, 75)
    iqr = q75 - q25

    # Avoid zero IQR
    if iqr == 0:
        iqr = 1.0

    return {"median": float(median), "iqr": float(iqr)}<|MERGE_RESOLUTION|>--- conflicted
+++ resolved
@@ -7,12 +7,8 @@
 import iohub.ngff as ngff
 import numpy as np
 import pandas as pd
-<<<<<<< HEAD
-from numpy.typing import NDArray
-=======
 import tensorstore
 from tqdm import tqdm
->>>>>>> 4df580de
 
 from viscy.utils.mp_utils import get_val_stats
 
@@ -74,14 +70,10 @@
 
 
 def generate_normalization_metadata(
-<<<<<<< HEAD
     zarr_dir: str | Path,
     num_workers: int = 4,
     channel_ids: list[int] | int = -1,
     grid_spacing: int = 32,
-=======
-    zarr_dir, num_workers=4, channel_ids=-1, grid_spacing=32
->>>>>>> 4df580de
 ):
     """Generate pixel intensity metadata for on-the-fly normalization.
 
@@ -131,7 +123,6 @@
     if isinstance(channel_ids, int):
         channel_ids = [channel_ids]
 
-<<<<<<< HEAD
     # Prepare parameters for each position and channel
     params_list = []
     for position_idx, (position_key, position) in enumerate(position_map):
@@ -201,52 +192,11 @@
             write_meta_field(
                 position=position,
                 metadata=metadata,
-=======
-    # get arguments for multiprocessed grid sampling
-    mp_grid_sampler_args = []
-    for _, position in position_map:
-        mp_grid_sampler_args.append([position, grid_spacing])
-
-    # sample values and use them to get normalization statistics
-    for i, channel_index in enumerate(channel_ids):
-        print(f"Sampling channel index {channel_index} ({i + 1}/{len(channel_ids)})")
-
-        channel_name = plate.channel_names[channel_index]
-        dataset_sample_values = []
-        position_and_statistics = []
-
-        for _, pos in tqdm(position_map, desc="Positions"):
-            samples = _grid_sample(pos, grid_spacing, channel_index, num_workers)
-            dataset_sample_values.append(samples)
-            fov_level_statistics = {"fov_statistics": get_val_stats(samples)}
-            position_and_statistics.append((pos, fov_level_statistics))
-
-        dataset_statistics = {
-            "dataset_statistics": get_val_stats(np.stack(dataset_sample_values)),
-        }
-        write_meta_field(
-            position=plate,
-            metadata=dataset_statistics,
-            field_name="normalization",
-            subfield_name=channel_name,
-        )
-
-        for pos, position_statistics in position_and_statistics:
-            write_meta_field(
-                position=pos,
-                metadata=dataset_statistics | position_statistics,
->>>>>>> 4df580de
                 field_name="normalization",
                 subfield_name=str(channel_id),
             )
-<<<<<<< HEAD
-=======
 
     plate.close()
->>>>>>> 4df580de
-
-    print(f"Generated normalization metadata for {len(channel_ids)} channels")
-    print(f"Dataset-level statistics: {final_dataset_stats}")
 
 
 def compute_normalization_stats(
